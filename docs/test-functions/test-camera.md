--- conflicted
+++ resolved
@@ -3,14 +3,10 @@
 page_id: test-camera
 ---
 
-<<<<<<< HEAD
 # Testing the Himax camera on the AIdeck
 
 
 This concerns the example in folder *AIdeck_examples/GAP8/test_functionalities/test_camera/*. This was tested on **GAP_SDK version 4.8.0.2**, which at the moment of writing was the newest we had a docker container for.
-=======
-This concerns the example in folder *AIdeck_examples/GAP8/test_functionalities/test_camera/*. This was tested on **GAP_SDK version 3.8.1**.
->>>>>>> bafca78f
 
 In the makefile enable `APP_CFLAGS += -DASYNC_CAPTURE` if you want to test the asynchronous camera capture and remove it if you want to test the normal one. To save a color image enable `APP_CFLAGS += -DCOLOR_IMAGE`. And, to capture a `324x324` image enable `APP_CFLAGS += -DQVGA_MODE`. *Please note though that capturing an image in non-QVGA mode might not always work correctly.*
 
